node_modules
/build/*
*.DS_Store
.idea
.vscode
/docs/
<<<<<<< HEAD
.bundle
=======
.bundle
# Local Netlify folder
.netlify
>>>>>>> da634f0c
<|MERGE_RESOLUTION|>--- conflicted
+++ resolved
@@ -4,10 +4,6 @@
 .idea
 .vscode
 /docs/
-<<<<<<< HEAD
-.bundle
-=======
 .bundle
 # Local Netlify folder
-.netlify
->>>>>>> da634f0c
+.netlify